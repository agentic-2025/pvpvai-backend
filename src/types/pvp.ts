// PvP action types have been largely moved to the schemas file. Only enums remain.

// High level description of the type of action being taken
export enum PvpActionCategories {
  DIRECT_ACTION = 'DIRECT_ACTION', // Direct/single use actions
  STATUS_EFFECT = 'STATUS_EFFECT', // Status effects that last a duration of time
  BUFF = 'BUFF', // Functionally the same as a status effect, but with a positive connotation, used for hapiness
  GAME_BREAKER = 'GAME_BREAKER', // Many Game Breakers escalate to Player vs Game and should have special routing
}
export enum PvpActions {
  // Direct/single use actions
  ATTACK = 'ATTACK', // Player sends direct DM to agent
  AMNESIA = 'AMNESIA', //Agent deletes short term memory
  MURDER = 'MURDER', // Kick an agent from the room

  // Status effects
  SILENCE = 'SILENCE', // Agent can't send messages
  DEAFEN = 'DEAFEN', // Agent stops receiving Agent messages
  POISON = 'POISON', // Find and replace a word in the Agent message
  BLIND = 'BLIND', // Agent stops receiving observations
  DECEIVE = 'DECEIVE', // Agent temporarily takes on another persona
  MIND_CONTROL = 'MIND_CONTROL', // For the status duration, all messages sent from an agent will be buffered for a player to modify, send, or reject freely.
  FRENZY = 'FRENZY', // Dump N messages from public chat into AI Chat
  OVERLOAD = 'OVERLOAD', // Messages will only be received by agent in stacks of 5
  CHARM = 'CHARM', // All messages from another agent will be given the highest trust score
  INVISIBLE = 'INVISIBLE', // TODO needs a better name, spoof sentiment for an agent

  // Buffs
  CLAIRVOYANCE = 'CLAIRVOYANCE', // Agent will become aware of when a message has been modified by PvP Actions as well as when a PvP Action has been taken against them
}

export enum GameBreakers {
  CHAOS = 'CHAOS', // Give the GM a personality
  ANARCHY = 'ANARCHY', // There is no distinction between public chat and agent chat
  COUP = 'COUP', // ATTACK messages become GM Messages
}
<<<<<<< HEAD
=======

export type AmnesiaAction = {
  type: PvpActions.AMNESIA;
  details: {
    target: string; //Agent who will have to wipe their recent context
  };
};

export type DurationOptions = 5 | 10 | 30;

export type AttackAction = {
  type: PvpActions.ATTACK;
  parameters: {
    message: string;
  };
};

export type DeceiveStatus = {
  type: PvpActions.DECEIVE;
  parameters: {
    duration: DurationOptions;
    newPersona: string; // Character JSON to temporarily assume
  };
};


export type BlindStatus = {
  type: PvpActions.BLIND;
  parameters: {
    duration: DurationOptions;
  };
};


export type SilenceStatus = {
  type: PvpActions.SILENCE;
  parameters: {
    duration: DurationOptions;
  };
};

export type DeafenStatus = {
  type: PvpActions.DEAFEN;
  parameters: {
    duration: DurationOptions;
  };
};

export type PoisonStatus = {
  type: PvpActions.POISON;
  options: {
    duration: DurationOptions;
    find: string;
    replace: string;
    case_sensitive: boolean;
  };
};

// Modifiers are separate types so we can render impact of PvP actions on Agent messages in the AI Chat. 
export type PvpStatusEffect = DeceiveStatus | BlindStatus | SilenceStatus | DeafenStatus | PoisonStatus;

export type AllPvpActions = AttackAction | DeceiveStatus | BlindStatus | SilenceStatus | DeafenStatus | PoisonStatus;

export interface PvPEffect {
  effectId: string;
  actionType: PvpActions;
  sourceId: string;
  targetId: number;
  duration: number;
  createdAt: number;
  expiresAt: number;
  details?: {
    find: string;
    replace: string;
    case_sensitive?: boolean;
  };
}
>>>>>>> 5e5bf6a7
<|MERGE_RESOLUTION|>--- conflicted
+++ resolved
@@ -34,8 +34,6 @@
   ANARCHY = 'ANARCHY', // There is no distinction between public chat and agent chat
   COUP = 'COUP', // ATTACK messages become GM Messages
 }
-<<<<<<< HEAD
-=======
 
 export type AmnesiaAction = {
   type: PvpActions.AMNESIA;
@@ -112,5 +110,4 @@
     replace: string;
     case_sensitive?: boolean;
   };
-}
->>>>>>> 5e5bf6a7
+}