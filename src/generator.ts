import { createClient } from '@supabase/supabase-js';
import axios, { AxiosError } from 'axios';
import { ethers, Wallet } from 'ethers';
import { WebSocket } from 'ws';
import { z } from 'zod';
import { backendEthersSigningWallet } from './config';
import { roomAbi } from './types/contract.types';
import { Database } from './types/database.types';
import { WsMessageTypes } from './types/ws';
import {
  agentMessageInputSchema,
  gmMessageInputSchema,
  observationMessageContentSchema,
  observationMessageInputSchema,
  ObservationType,
  participantsInputMessageSchema,
  publicChatMessageInputSchema,
  subscribeRoomInputMessageSchema,
} from './utils/schemas';
import { signPayload } from './utils/signer';
import { sortObjectKeys } from './utils/sortObjectKeys';

const supabase = createClient<Database>(
  process.env.SUPABASE_URL || '',
  process.env.SUPABASE_SERVICE_ROLE_KEY || ''
);

const WEBSOCKET_URL = process.env.WEBSOCKET_URL || 'ws://localhost:3000/ws';
const MIN_DELAY = 500;
const MAX_DELAY = 2000;
const NUM_TEST_USERS = 3;
const CONNECTIONS_PER_USER = 5;
const RECONNECT_INTERVAL = 10000;
const BAD_MESSAGE_PROBABILITY = 0.005;
const API_BASE_URL = process.env.API_BASE_URL || 'http://localhost:3000';
const PVP_ACTION_PROBABILITY = 0.05; // 5% chance of PVP action when message is generated

// Message type configuration flags - can be modified inline
const MESSAGE_TYPE_CONFIG = {
  PUBLIC_CHAT: true,
  PARTICIPANTS: false,
  GM_MESSAGES: false,
  AGENT_MESSAGES: true,
  OBSERVATIONS: false,
  BAD_MESSAGES: false, // Keeping this false by default for safety
} as const;

// Probability weights for enabled message types (will be normalized based on enabled types)
const BASE_PROBABILITIES = {
  PUBLIC_CHAT: 0.2,
  PARTICIPANTS: 0.03,
  GM_MESSAGES: 0.1,
  AGENT_MESSAGES: 0.3,
  OBSERVATIONS: 0.1,
} as const;

const randomDelay = () => Math.floor(Math.random() * (MAX_DELAY - MIN_DELAY + 1)) + MIN_DELAY;

const keyMap: Record<string, number> = {
<<<<<<< HEAD
  '0x4E5dC9dF946500b07E9c66e4DD29bf9CD062002B': 37,
  '0x67bFd0B42F5f39710B4E90301289F81Eab6315dA': 38,
  '0x12BE474D127757d0a6a36631294F8FfBCdeF44F8': 39,
=======
  '0x4ffe2df7b11ea3f28c6a7c90b39f52427c9d550d': 37,
  '0x830598617569afd7ad16343f5d4a226578b16a3d': 38,
  '0x1d5ebeabee35dbba6fd2847401f979b3f6249a93': 39,
>>>>>>> ab96eec5
};

// Private keys corresponding to the addresses above
const keyPool = [
  '0xffecbb174b4aceaa69cccbec90b87dce36ce19abb9a56fe2cc9c3becbec2b847', // for 0x4E5dC9dF946500b07E9c66e4DD29bf9CD062002B
  '0x0b0041a57eac50c87be1b1e25a41f698add5b5b3142b4795d72bd1c4b1d1f2de', // for 0x67bFd0B42F5f39710B4E90301289F81Eab6315dA
  '0xa982f591f9334e05b20ee56bf442253f51e527ede300b2cad1731b38e3a017aa', // for 0x12BE474D127757d0a6a36631294F8FfBCdeF44F8
];

const sampleMessages = [
  'Hello everyone!',
  "How's it going?",
  'This is a test message',
  'Having fun in the game!',
  'Good luck all!',
  'Nice move!',
  'Interesting strategy...',
  'Well played!',
];

const samplePVPActions = [
  { type: 'Silence', message: 'Silenced for spamming' },
  { type: 'Deafen', message: 'Deafened for ignoring warnings' },
  { type: 'Attack', message: 'Direct attack!' },
  { type: 'Poison', message: 'Message altered' },
] as const;

const sampleAIMessages = [
  'Analyzing market conditions...',
  'Detected unusual trading pattern',
  'Recommending portfolio rebalancing',
  'Market sentiment is positive',
  'Risk level increasing',
];

const sampleGMMessages = [
  'Starting new round...',
  'Round ended',
  'Game paused for maintenance',
  'Increasing difficulty',
  'Special event starting soon',
  'Bonus rewards activated',
  'Tournament phase beginning',
  'Final countdown initiated',
];

const sampleAgentMessages = [
  'Analyzing market trends...',
  'Executing trading strategy',
  'Monitoring price movements',
  'Adjusting position sizes',
  'Evaluating risk parameters',
];

const getRandomMessage = () => sampleMessages[Math.floor(Math.random() * sampleMessages.length)];
const getRandomPVPAction = () =>
  samplePVPActions[Math.floor(Math.random() * samplePVPActions.length)];
const getRandomAIMessage = () =>
  sampleAIMessages[Math.floor(Math.random() * sampleAIMessages.length)];
const getRandomGMMessage = () =>
  sampleGMMessages[Math.floor(Math.random() * sampleGMMessages.length)];
const getRandomAgentMessage = () =>
  sampleAgentMessages[Math.floor(Math.random() * sampleAgentMessages.length)];

// Add sample observation data
const sampleObservations = {
  [ObservationType.WALLET_BALANCES]: [
    {
      address: '0x742d35Cc6634C0532925a3b844Bc454e4438f44e',
      balances: {
        ETH: '1.5',
        USDC: '1000.00',
        WETH: '0.5',
      },
    },
  ],
  [ObservationType.PRICE_DATA]: [
    {
      pair: 'ETH/USD',
      price: '2150.75',
      timestamp: Date.now(),
    },
    {
      pair: 'BTC/USD',
      price: '35750.25',
      timestamp: Date.now(),
    },
  ],
  [ObservationType.GAME_EVENT]: [
    {
      type: 'round_start',
      details: 'New trading round beginning',
    },
    {
      type: 'market_update',
      details: 'Significant price movement detected',
    },
  ],
};

const getRandomObservation = (type: ObservationType) => {
  const observations = sampleObservations[type];
  return observations[Math.floor(Math.random() * observations.length)];
};

async function getTestUsers() {
  const { data: users, error } = await supabase.from('users').select('id').limit(NUM_TEST_USERS);

  if (error) {
    console.error('Error fetching test users:', error);
    return null;
  }

  if (!users || users.length === 0) {
    console.error('No users found in database');
    return null;
  }

  return users.map((user) => user.id);
}

const getRandomUser = (users: number[]) => users[Math.floor(Math.random() * users.length)];

async function getActiveRoomAndRound() {
  const { data: rounds, error: roundError } = await supabase
    .from('rounds')
    .select(
      `
      id,
      room_id,
      active
    `
    )
    .eq('active', true)
    .eq('room_id', 15)
    .limit(1)
    .single();

  if (roundError || !rounds) {
    console.error('No active rounds found:', roundError);
    return null;
  }

  return {
    roomId: rounds.room_id,
    roundId: rounds.id,
  };
}

function generateBadMessage(): Partial<any> {
  const badMessages = [
    { type: 'invalid_type' },
    { type: 'public_chat', content: {} },
    { type: 'public_chat', content: { roomId: 'not_a_number' } },
    { type: 'subscribe_room' },
    {},
    null,
    undefined,
  ];
  return badMessages[Math.floor(Math.random() * badMessages.length)];
}

interface Connection {
  ws: WebSocket;
  userId: number;
  wallet: Wallet;
  isSubscribed: boolean;
  currentRoom: { roomId: number; roundId: number } | null;
}

async function signMessage(content: any): Promise<string> {
  // Convert content to string and hash it
  const messageStr = JSON.stringify(content);
  const messageHash = Wallet.hashMessage(messageStr);
  return messageHash;
}

// Helper function to calculate normalized probabilities based on enabled types
function calculateProbabilities() {
  const enabledTypes = Object.entries(MESSAGE_TYPE_CONFIG)
    .filter(([key, enabled]) => enabled && key in BASE_PROBABILITIES)
    .map(([key]) => key as keyof typeof BASE_PROBABILITIES);

  if (enabledTypes.length === 0) {
    console.warn('No message types enabled! Please enable at least one message type.');
    return {};
  }

  const totalWeight = enabledTypes.reduce((sum, type) => sum + BASE_PROBABILITIES[type], 0);

  const normalized = {} as Record<string, number>;
  let accumulator = 0;

  enabledTypes.forEach((type) => {
    normalized[type] = accumulator + BASE_PROBABILITIES[type] / totalWeight;
    accumulator = normalized[type];
  });

  console.log('Enabled message types with normalized probabilities:', normalized);
  return normalized;
}

// Helper function to enable/disable message types
function setMessageTypes(types: Partial<typeof MESSAGE_TYPE_CONFIG>) {
  Object.assign(MESSAGE_TYPE_CONFIG, types);
  const probabilities = calculateProbabilities();
  console.log('Updated message types:', MESSAGE_TYPE_CONFIG);
  console.log('New probabilities:', probabilities);
}

// Helper function to update probabilities
function setProbabilities(probs: Partial<typeof BASE_PROBABILITIES>) {
  Object.assign(BASE_PROBABILITIES, probs);
  const probabilities = calculateProbabilities();
  console.log('Updated base probabilities:', BASE_PROBABILITIES);
  console.log('New normalized probabilities:', probabilities);
}

// Example usage:
// To disable agent messages and observations:
// setMessageTypes({ AGENT_MESSAGES: false, OBSERVATIONS: false });

// To change probabilities:
// setProbabilities({ PUBLIC_CHAT: 0.5, GM_MESSAGES: 0.5 });

<<<<<<< HEAD
// At the top of the file, define our agent keys and their mappings

const AGENT_KEYS = {
  AGENT_37: {
    privateKey: '0xffecbb174b4aceaa69cccbec90b87dce36ce19abb9a56fe2cc9c3becbec2b847',
    address: '0x4E5dC9dF946500b07E9c66e4DD29bf9CD062002B',
    id: 37,
  },
  AGENT_38: {
    privateKey: '0x0b0041a57eac50c87be1b1e25a41f698add5b5b3142b4795d72bd1c4b1d1f2de',
    address: '0x67bFd0B42F5f39710B4E90301289F81Eab6315dA',
    id: 38,
  },
  AGENT_39: {
    privateKey: '0xa982f591f9334e05b20ee56bf442253f51e527ede300b2cad1731b38e3a017aa',
    address: '0x12BE474D127757d0a6a36631294F8FfBCdeF44F8',
    id: 39,
  },
} as const;

// Keep track of which agent was used last
let lastAgentIndex = 0;

// Function to get the next agent in rotation
function getNextAgent() {
  const agents = Object.values(AGENT_KEYS);
  const agent = agents[lastAgentIndex];
  lastAgentIndex = (lastAgentIndex + 1) % agents.length;
  return {
    wallet: new Wallet(agent.privateKey),
    agentId: agent.id,
  };
=======
function stringToHex(str: string): string {
  return ethers.hexlify(ethers.toUtf8Bytes(str));
}

async function invokePvpAction(wallet: ethers.Wallet, targetAddress: string) {
  const provider = new ethers.JsonRpcProvider(process.env.BASE_SEPOLIA_RPC_URL);
  const contract = new ethers.Contract(
    '0x9Bd805b04809AeE006Eb05572AAFB2807A03eCDb',
    roomAbi,
    wallet.connect(provider)
  );

  // Always use attack for demo
  const verb = 'attack';

  // Match the attack action schema parameters
  const parameters = {
    target: targetAddress,
    message: 'This is a test attack',
  };

  try {
    const tx = await contract.invokePvpAction(
      targetAddress,
      verb,
      stringToHex(JSON.stringify(parameters))
    );
    console.log(`Invoked PVP action ${verb}:`, tx.hash);
    await tx.wait();
  } catch (error) {
    console.error('Error invoking PVP action:', error);
  }
>>>>>>> ab96eec5
}

async function generateMessages() {
  const testUsers = await getTestUsers();
  if (!testUsers) {
    console.error('Failed to get test users, exiting...');
    return;
  }

  console.log(`Using test users:`, testUsers);

  const connections: Connection[] = [];

  function createConnection(userId: number): Connection {
    const ws = new WebSocket(WEBSOCKET_URL);

    // Use any wallet for the connection - we'll select specific agents when sending messages
    const wallet = new Wallet(keyPool[Math.floor(Math.random() * keyPool.length)]);
    console.log(`Created connection for user ${userId} with wallet ${wallet.address}`);

    const connection: Connection = {
      ws,
      userId,
      wallet,
      isSubscribed: false,
      currentRoom: null,
    };

    ws.on('open', () => {
      console.log(`Connection established for user ${userId}`);
      connection.isSubscribed = false;
    });

    ws.on('message', (data) => {
      const message = JSON.parse(data.toString());
      // console.log(`User ${userId} received message:`, message);
      if (message.type === WsMessageTypes.HEARTBEAT) {
        ws.send(JSON.stringify({ type: WsMessageTypes.HEARTBEAT, content: {} }));
      }
    });

    ws.on('error', console.error);

    ws.on('close', () => {
      console.log(`Connection closed for user ${userId}, reconnecting...`);
      const index = connections.indexOf(connection);
      if (index > -1) {
        connections.splice(index, 1);
      }
      // Create a new connection after a delay
      setTimeout(() => {
        const newConnection = createConnection(userId);
        connections.push(newConnection);
      }, RECONNECT_INTERVAL);
    });

    return connection;
  }

  // Initialize connections
  for (const user of testUsers) {
    for (let i = 0; i < CONNECTIONS_PER_USER; i++) {
      connections.push(createConnection(user.id));
    }
  }

  // Periodically force some connections to reconnect
  setInterval(() => {
    const numToReconnect = Math.floor(connections.length * 0.2);
    const connectionsToReconnect = connections
      .sort(() => Math.random() - 0.5)
      .slice(0, numToReconnect);

    connectionsToReconnect.forEach((conn) => {
      console.log(`Force reconnecting a connection for user ${conn.userId}`);
      conn.ws.close();
    });
  }, RECONNECT_INTERVAL);

  // Main message generation loop
  while (true) {
    try {
      const roomAndRound = await getActiveRoomAndRound();

      // Handle subscriptions for all connections
      for (const connection of connections) {
        if (!connection.ws || connection.ws.readyState !== WebSocket.OPEN) continue;

        if (!roomAndRound) {
          if (connection.isSubscribed && connection.currentRoom) {
            const content = {
              roomId: connection.currentRoom.roomId,
            };
            const signature = await connection.wallet.signMessage(JSON.stringify(content));

            connection.ws.send(
              JSON.stringify({
                messageType: WsMessageTypes.SUBSCRIBE_ROOM,
                sender: connection.wallet.address,
                signature,
                content,
              })
            );
            connection.isSubscribed = false;
            connection.currentRoom = null;
          }
          continue;
        }

        // Subscribe if needed
        if (!connection.isSubscribed || connection.currentRoom?.roomId !== roomAndRound.roomId) {
          if (connection.currentRoom) {
            const content = {
              roomId: connection.currentRoom.roomId,
            };
            const signature = await connection.wallet.signMessage(JSON.stringify(content));

            connection.ws.send(
              JSON.stringify({
                messageType: WsMessageTypes.SUBSCRIBE_ROOM,
                content: sortObjectKeys(content),
              } satisfies z.infer<typeof subscribeRoomInputMessageSchema>)
            );
          }

          const content = {
            roomId: roomAndRound.roomId,
          };
          const signature = await connection.wallet.signMessage(JSON.stringify(content));

          connection.ws.send(
            JSON.stringify({
              messageType: WsMessageTypes.SUBSCRIBE_ROOM,
              content: sortObjectKeys(content),
            } satisfies z.infer<typeof subscribeRoomInputMessageSchema>)
          );

          connection.isSubscribed = true;
          connection.currentRoom = roomAndRound;
          console.log(
            `Connection for user ${connection.userId} subscribed to room ${roomAndRound.roomId}`
          );
        }
      }

      // Send messages from random connections
      if (roomAndRound && connections.length > 0) {
        const activeConnection = connections[Math.floor(Math.random() * connections.length)];
        console.log('activeConnection', activeConnection.wallet.address);
        if (activeConnection.ws.readyState === WebSocket.OPEN) {
          const rand = Math.random();
          let message;

          const probabilities = calculateProbabilities();

          if (MESSAGE_TYPE_CONFIG.BAD_MESSAGES && rand < BAD_MESSAGE_PROBABILITY) {
            message = generateBadMessage();
          } else if (MESSAGE_TYPE_CONFIG.PUBLIC_CHAT && rand < probabilities.PUBLIC_CHAT) {
            console.log('Sending public chat message');
            // 35% for public chat
            // Public chat message
            const content = {
              roomId: roomAndRound.roomId,
              roundId: roomAndRound.roundId,
              userId: activeConnection.userId,
              text: getRandomMessage(),
              timestamp: Date.now(),
            };
            const signature = await signPayload(activeConnection.wallet, content);

            message = {
              messageType: WsMessageTypes.PUBLIC_CHAT,
              sender: activeConnection.wallet.address,
              signature,
              content,
            } satisfies z.infer<typeof publicChatMessageInputSchema>;
          } else if (MESSAGE_TYPE_CONFIG.PARTICIPANTS && rand < probabilities.PARTICIPANTS) {
            // 20% for participants
            // Participants request
            const content = {
              roomId: roomAndRound.roomId,
              timestamp: Date.now(),
            };

            message = {
              messageType: WsMessageTypes.PARTICIPANTS,
              content: sortObjectKeys(content),
            } satisfies z.infer<typeof participantsInputMessageSchema>;
          } else if (MESSAGE_TYPE_CONFIG.GM_MESSAGES && rand < probabilities.GM_MESSAGES) {
            // 22.5% for GM messages
            // GM message
            const content = {
              roomId: roomAndRound.roomId,
              roundId: roomAndRound.roundId,
              text: getRandomGMMessage(),
              timestamp: Date.now(),
              gmId: 51,
              targets: [],
              ignoreErrors: false,
              message: getRandomGMMessage(),
            };

            const signature = await signPayload(backendEthersSigningWallet, content);

            message = {
              messageType: WsMessageTypes.GM_MESSAGE,
              sender: backendEthersSigningWallet.address,
              signature,
              content: sortObjectKeys(content),
            } satisfies z.infer<typeof gmMessageInputSchema>;
          } else if (MESSAGE_TYPE_CONFIG.AGENT_MESSAGES && rand < probabilities.AGENT_MESSAGES) {
            // 12.5% for agent messages
            // Agent message via POST
            try {
<<<<<<< HEAD
              // Get next agent in rotation instead of random selection
              const { wallet: agentWallet, agentId } = getNextAgent();
              console.log(`Selected Agent ${agentId} (${agentWallet.address}) for message`);
=======
              // Convert wallet address to lowercase before lookup
              let agentId = keyMap[activeConnection.wallet.address.toLowerCase()];
              // If no mapping exists, use a fallback random agent id from [37, 38, 39]
              if (agentId === undefined) {
                const fallbackAgentIds = [37, 38, 39];
                agentId = fallbackAgentIds[Math.floor(Math.random() * fallbackAgentIds.length)];
                console.log(
                  `No mapping for wallet ${activeConnection.wallet.address}. Using fallback agentId ${agentId}`
                );
              }
>>>>>>> ab96eec5

              const content = {
                timestamp: Date.now(),
                roomId: roomAndRound.roomId,
                roundId: roomAndRound.roundId,
                agentId,
                text: getRandomAgentMessage(),
              };

<<<<<<< HEAD
              console.log(
                `Sending agent message from Agent ${agentId} (${agentWallet.address}):`,
                content
              );
              const signature = await agentWallet.signMessage(
                JSON.stringify(sortObjectKeys(content))
              );
=======
              console.log('Sending agent message with content:', content);
              const signature = await signPayload(activeConnection.wallet, content);
>>>>>>> ab96eec5

              console.log('activeConnection.wallet.address', activeConnection.wallet.address);
              const message: z.infer<typeof agentMessageInputSchema> = {
                messageType: WsMessageTypes.AGENT_MESSAGE,
                sender: agentWallet.address,
                signature,
                content: sortObjectKeys(content),
              };

              const response = await axios.post(`${API_BASE_URL}/messages/agentMessage`, message);
              console.log(`Agent ${agentId} sent message successfully:`, {
                message,
                response: response.data,
              });
            } catch (error) {
              if (error instanceof AxiosError) {
                console.error('Error sending agent message via POST:', {
                  status: error.response?.status,
                  data: error.response?.data,
                  wallet: activeConnection.wallet.address,
                });
              } else {
                console.error('Error sending agent message via POST:', error);
              }
            }
          } else if (MESSAGE_TYPE_CONFIG.OBSERVATIONS && rand <= probabilities.OBSERVATIONS) {
            // 10% for observations
            try {
              const observationType =
                Object.values(ObservationType)[
                  Math.floor(Math.random() * Object.values(ObservationType).length)
                ];

<<<<<<< HEAD
              const observationData = getRandomObservation(observationType);
              // Validate the data matches the schema
              const validatedData = observationMessageContentSchema.parse({
=======
              const content = {
                agentId:
                  keyMap[activeConnection.wallet.address.toLowerCase()] ??
                  [37, 38, 39][Math.floor(Math.random() * 3)],
>>>>>>> ab96eec5
                timestamp: Date.now(),
                roomId: roomAndRound.roomId,
                roundId: roomAndRound.roundId,
                agentId: keyMap[activeConnection.wallet.address] || 57,
                observationType,
<<<<<<< HEAD
                data: observationData,
              });
=======
                data: getRandomObservation(observationType),
              };

              console.log('Sending observation message with content:', content);

              const signature = await signPayload(activeConnection.wallet, content);
>>>>>>> ab96eec5

              const observationMessage = observationMessageInputSchema.parse({
                messageType: 'observation',
                sender: activeConnection.wallet.address,
                signature: await signMessage(validatedData),
                content: validatedData,
              });

              console.log('Sending observation message with content:', observationMessage);

              try {
                const response = await axios.post(
                  `${API_BASE_URL}/messages/observations`,
                  observationMessage
                );

                console.log(`User ${activeConnection.userId} sent observation via POST:`, {
                  message: observationMessage,
                  response: response.data,
                });
              } catch (error) {
                if (error instanceof AxiosError) {
                  console.error('Error sending observation via POST:', error.response?.data);
                } else {
                  console.error('Error sending observation via POST:', error);
                }
              }
            } catch (error) {
              console.error('Error generating observation message:', error);
            }
          } else if (rand < PVP_ACTION_PROBABILITY) {
            // Get a random target from the connections that isn't the sender
            const possibleTargets = connections.filter(
              (c) => c.wallet.address !== activeConnection.wallet.address
            );

            if (possibleTargets.length > 0) {
              const targetConnection =
                possibleTargets[Math.floor(Math.random() * possibleTargets.length)];

              await invokePvpAction(activeConnection.wallet, targetConnection.wallet.address);
            }
          }

          if (message) {
            activeConnection.ws.send(JSON.stringify(message));
            console.log(`User ${activeConnection.userId} sent message:`, message);
          }
        }
      }

      await new Promise((resolve) => setTimeout(resolve, randomDelay()));
    } catch (error) {
      console.error('Error in message generation loop:', error);
      await new Promise((resolve) => setTimeout(resolve, 5000));
    }
  }
}

// Start the generator
generateMessages().catch(console.error);<|MERGE_RESOLUTION|>--- conflicted
+++ resolved
@@ -10,7 +10,6 @@
 import {
   agentMessageInputSchema,
   gmMessageInputSchema,
-  observationMessageContentSchema,
   observationMessageInputSchema,
   ObservationType,
   participantsInputMessageSchema,
@@ -57,15 +56,9 @@
 const randomDelay = () => Math.floor(Math.random() * (MAX_DELAY - MIN_DELAY + 1)) + MIN_DELAY;
 
 const keyMap: Record<string, number> = {
-<<<<<<< HEAD
   '0x4E5dC9dF946500b07E9c66e4DD29bf9CD062002B': 37,
   '0x67bFd0B42F5f39710B4E90301289F81Eab6315dA': 38,
   '0x12BE474D127757d0a6a36631294F8FfBCdeF44F8': 39,
-=======
-  '0x4ffe2df7b11ea3f28c6a7c90b39f52427c9d550d': 37,
-  '0x830598617569afd7ad16343f5d4a226578b16a3d': 38,
-  '0x1d5ebeabee35dbba6fd2847401f979b3f6249a93': 39,
->>>>>>> ab96eec5
 };
 
 // Private keys corresponding to the addresses above
@@ -291,7 +284,40 @@
 // To change probabilities:
 // setProbabilities({ PUBLIC_CHAT: 0.5, GM_MESSAGES: 0.5 });
 
-<<<<<<< HEAD
+function stringToHex(str: string): string {
+  return ethers.hexlify(ethers.toUtf8Bytes(str));
+}
+
+async function invokePvpAction(wallet: ethers.Wallet, targetAddress: string) {
+  const provider = new ethers.JsonRpcProvider(process.env.BASE_SEPOLIA_RPC_URL);
+  const contract = new ethers.Contract(
+    '0x9Bd805b04809AeE006Eb05572AAFB2807A03eCDb',
+    roomAbi,
+    wallet.connect(provider)
+  );
+
+  // Always use attack for demo
+  const verb = 'attack';
+
+  // Match the attack action schema parameters
+  const parameters = {
+    target: targetAddress,
+    message: 'This is a test attack',
+  };
+
+  try {
+    const tx = await contract.invokePvpAction(
+      targetAddress,
+      verb,
+      stringToHex(JSON.stringify(parameters))
+    );
+    console.log(`Invoked PVP action ${verb}:`, tx.hash);
+    await tx.wait();
+  } catch (error) {
+    console.error('Error invoking PVP action:', error);
+  }
+}
+
 // At the top of the file, define our agent keys and their mappings
 
 const AGENT_KEYS = {
@@ -324,40 +350,6 @@
     wallet: new Wallet(agent.privateKey),
     agentId: agent.id,
   };
-=======
-function stringToHex(str: string): string {
-  return ethers.hexlify(ethers.toUtf8Bytes(str));
-}
-
-async function invokePvpAction(wallet: ethers.Wallet, targetAddress: string) {
-  const provider = new ethers.JsonRpcProvider(process.env.BASE_SEPOLIA_RPC_URL);
-  const contract = new ethers.Contract(
-    '0x9Bd805b04809AeE006Eb05572AAFB2807A03eCDb',
-    roomAbi,
-    wallet.connect(provider)
-  );
-
-  // Always use attack for demo
-  const verb = 'attack';
-
-  // Match the attack action schema parameters
-  const parameters = {
-    target: targetAddress,
-    message: 'This is a test attack',
-  };
-
-  try {
-    const tx = await contract.invokePvpAction(
-      targetAddress,
-      verb,
-      stringToHex(JSON.stringify(parameters))
-    );
-    console.log(`Invoked PVP action ${verb}:`, tx.hash);
-    await tx.wait();
-  } catch (error) {
-    console.error('Error invoking PVP action:', error);
-  }
->>>>>>> ab96eec5
 }
 
 async function generateMessages() {
@@ -572,11 +564,6 @@
             // 12.5% for agent messages
             // Agent message via POST
             try {
-<<<<<<< HEAD
-              // Get next agent in rotation instead of random selection
-              const { wallet: agentWallet, agentId } = getNextAgent();
-              console.log(`Selected Agent ${agentId} (${agentWallet.address}) for message`);
-=======
               // Convert wallet address to lowercase before lookup
               let agentId = keyMap[activeConnection.wallet.address.toLowerCase()];
               // If no mapping exists, use a fallback random agent id from [37, 38, 39]
@@ -587,7 +574,6 @@
                   `No mapping for wallet ${activeConnection.wallet.address}. Using fallback agentId ${agentId}`
                 );
               }
->>>>>>> ab96eec5
 
               const content = {
                 timestamp: Date.now(),
@@ -597,18 +583,8 @@
                 text: getRandomAgentMessage(),
               };
 
-<<<<<<< HEAD
-              console.log(
-                `Sending agent message from Agent ${agentId} (${agentWallet.address}):`,
-                content
-              );
-              const signature = await agentWallet.signMessage(
-                JSON.stringify(sortObjectKeys(content))
-              );
-=======
               console.log('Sending agent message with content:', content);
               const signature = await signPayload(activeConnection.wallet, content);
->>>>>>> ab96eec5
 
               console.log('activeConnection.wallet.address', activeConnection.wallet.address);
               const message: z.infer<typeof agentMessageInputSchema> = {
@@ -642,32 +618,21 @@
                   Math.floor(Math.random() * Object.values(ObservationType).length)
                 ];
 
-<<<<<<< HEAD
-              const observationData = getRandomObservation(observationType);
-              // Validate the data matches the schema
-              const validatedData = observationMessageContentSchema.parse({
-=======
               const content = {
                 agentId:
                   keyMap[activeConnection.wallet.address.toLowerCase()] ??
                   [37, 38, 39][Math.floor(Math.random() * 3)],
->>>>>>> ab96eec5
                 timestamp: Date.now(),
                 roomId: roomAndRound.roomId,
                 roundId: roomAndRound.roundId,
                 agentId: keyMap[activeConnection.wallet.address] || 57,
                 observationType,
-<<<<<<< HEAD
-                data: observationData,
-              });
-=======
                 data: getRandomObservation(observationType),
               };
 
               console.log('Sending observation message with content:', content);
 
               const signature = await signPayload(activeConnection.wallet, content);
->>>>>>> ab96eec5
 
               const observationMessage = observationMessageInputSchema.parse({
                 messageType: 'observation',
